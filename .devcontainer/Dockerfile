# Use the CUDA 12.6.2 devel base image
FROM nvidia/cuda:12.6.2-cudnn-devel-ubuntu22.04

# Install necessary system packages
RUN apt-get update && apt-get install -y \
    sudo \
    wget \
    build-essential \
    htop \
    git \
    swig \
    cmake \
    gcc \
    curl \
    nodejs \
    npm \
    libglfw3-dev \
    libglew-dev \
    libopengl0 \
    python3-opengl \
    libglu1-mesa-dev \
    libgl1-mesa-dev \
    libosmesa6-dev \
    patchelf \
    ffmpeg \
    libgl1-mesa-glx \
    libglib2.0-0 \
    gdb \
    mesa-utils \
    libsdl2-dev \
    libsdl2-image-dev \
    libsdl2-mixer-dev \
    libsdl2-ttf-dev \
    libfreetype6-dev \
    # nsight-systems-2024.5.1 \
    # nsight-compute-2024.3.2 \
    && rm -rf /var/lib/apt/lists/*

# Install NVIDIA Nsight Systems and Compute via apt (compatible with CUDA 12.6 on Ubuntu 22.04)
RUN apt-get update && apt-get install -y --no-install-recommends wget ca-certificates && \
    wget http://developer.download.nvidia.com/compute/cuda/repos/ubuntu1804/x86_64/7fa2af80.pub && \
    gpg --dearmor -o /usr/share/keyrings/nvidia-devtools-archive-keyring.gpg 7fa2af80.pub && \
    rm 7fa2af80.pub && \
    echo "deb [signed-by=/usr/share/keyrings/nvidia-devtools-archive-keyring.gpg] http://developer.download.nvidia.com/devtools/repos/ubuntu2204/amd64 /" | tee /etc/apt/sources.list.d/nvidia-devtools.list && \
    apt-get update && apt-get install -y nsight-systems-cli nsight-compute && \
    rm -rf /var/lib/apt/lists/*

# Install Miniconda
RUN wget https://repo.anaconda.com/miniconda/Miniconda3-latest-Linux-x86_64.sh -O /tmp/miniconda.sh && \
    bash /tmp/miniconda.sh -b -p /opt/conda && \
    rm /tmp/miniconda.sh && \
    /opt/conda/bin/conda init

# Set PATH to include conda
ENV PATH=/opt/conda/bin:$PATH

# Copy over environment.yml for RL API and app
COPY src/environment.yml .

# Create the conda environment from environment.yml
RUN conda env create -f environment.yml

# Set the default environment (replace 'rl_env' with the name in your environment.yml)
ENV CONDA_DEFAULT_ENV=rl_env

# Use the conda environment in subsequent commands
SHELL ["conda", "run", "-n", "rl_env", "/bin/bash", "-c"]

# Install PyTorch with CUDA support (ensure it's CUDA 12.6 compatible; adjust if needed)
RUN conda install pytorch torchvision torchaudio pytorch-cuda=12.4 -c pytorch -c nvidia

<<<<<<< HEAD
# Install Gymnasium Robotics Ver. 1.4 directly from Repo for Mujoco v4 support
RUN pip install git+https://github.com/Farama-Foundation/Gymnasium-Robotics.git@1.4
=======
# Install Gymnasium Robotics directly from Repo for Mujoco v4 support
RUN pip install git+https://github.com/Farama-Foundation/Gymnasium-Robotics.git@v1.4.0
>>>>>>> 9d2d6fcb

# Install additional Python packages for profiling (e.g., TensorBoard for Torch Profiler visualization)
RUN pip install tensorboard torch-tb-profiler

# # Set environment variables for MuJoCo
# ENV MUJOCO_GL="egl"
# ENV PYOPENGL_PLATFORM="egl"
ENV MUJOCO_GL="osmesa"
ENV PYOPENGL_PLATFORM="osmesa"
# ENV LD_LIBRARY_PATH="/root/.mujoco/mujoco-3.1.4/lib:${LD_LIBRARY_PATH}"
# ENV MUJOCO_PATH="/root/.mujoco/mujoco-3.1.4"

# Add app directory to python path
ENV PYTHONPATH="${PYTHONPATH}:/workspaces/RL_Agents/src/app"

# Run accept license command for AutoROM do download all roms needed for Atari ale
RUN AutoROM --accept-license --install-dir /opt/conda/envs/rl_env/lib/python3.10/site-packages/ale_py/roms

# Set working directory
WORKDIR /app

# Copy your app from your host to the container
COPY src/ /app/

# Verify CUDA installation with nvcc
RUN nvcc --version

# Verify CUDA availability in PyTorch
# RUN python -c "import torch; print(f'CUDA version: {torch.version.cuda}'); print(f'CUDA available: {torch.cuda.is_available()}'); print(f'Number of CUDA devices: {torch.cuda.device_count()}')"

# (Optional) Set the entry point to your application
# CMD ["conda", "run", "-n", "rl_env", "python", "your_script.py"]<|MERGE_RESOLUTION|>--- conflicted
+++ resolved
@@ -69,13 +69,8 @@
 # Install PyTorch with CUDA support (ensure it's CUDA 12.6 compatible; adjust if needed)
 RUN conda install pytorch torchvision torchaudio pytorch-cuda=12.4 -c pytorch -c nvidia
 
-<<<<<<< HEAD
-# Install Gymnasium Robotics Ver. 1.4 directly from Repo for Mujoco v4 support
-RUN pip install git+https://github.com/Farama-Foundation/Gymnasium-Robotics.git@1.4
-=======
 # Install Gymnasium Robotics directly from Repo for Mujoco v4 support
 RUN pip install git+https://github.com/Farama-Foundation/Gymnasium-Robotics.git@v1.4.0
->>>>>>> 9d2d6fcb
 
 # Install additional Python packages for profiling (e.g., TensorBoard for Torch Profiler visualization)
 RUN pip install tensorboard torch-tb-profiler
